--- conflicted
+++ resolved
@@ -16,13 +16,6 @@
     template: workload-operator-deployment
     app: thoth
     component: workload-operator
-
-parameters:
-  - description: Tag of the ImageStream to use
-    displayName: ImageStream Tag
-    required: true
-    name: IMAGE_STREAM_TAG
-    value: 'latest'
 
 objects:
   - kind: DeploymentConfig
@@ -116,7 +109,6 @@
               - workload-operator
             from:
               kind: ImageStreamTag
-<<<<<<< HEAD
               name: 'workload-operator:${IMAGE_STREAM_TAG}'
 
 parameters:
@@ -134,7 +126,4 @@
   - description: Service account allowing to schedule workload to.
     displayName: Service account name.
     required: true
-    name: THOTH_SERVICE_ACCOUNT_NAME
-=======
-              name: 'workload-operator:${IMAGE_STREAM_TAG}'
->>>>>>> 0eb068a2
+    name: THOTH_SERVICE_ACCOUNT_NAME